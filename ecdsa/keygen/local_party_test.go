--- conflicted
+++ resolved
@@ -162,11 +162,7 @@
 	assert.Equal(t, 1, len(err2.Culprits()))
 	assert.Equal(t, pIDs[1], err2.Culprits()[0])
 	assert.Equal(t,
-<<<<<<< HEAD
-		"task ecdsa-keygen, party {0,P[1]}, round 1, culprits [{1,2}]: message failed ValidateBasic: Type: ecdsa.KGRound1Message, From: {1,2}, To: all",
-=======
 		"task ecdsa-keygen, party {0,P[1]}, round 1, culprits [{1,2}]: message failed ValidateBasic: Type: binance.tsslib.ecdsa.keygen.KGRound1Message, From: {1,2}, To: all",
->>>>>>> 15e17db9
 		err2.Error())
 }
 
